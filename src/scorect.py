--- conflicted
+++ resolved
@@ -2,11 +2,7 @@
 
 # Lucas Seninge (lseninge)
 # Group members: Lucas Seninge
-<<<<<<< HEAD
-# Last updated: 01-04-2019
-=======
-# Last updated: 01-05-2019
->>>>>>> 86a200b9
+# Last updated: 01-05-20190
 # File: scorect.py
 # Purpose: Automated scoring of cell types in scRNA-seq.
 # Author: Lucas Seninge (lseninge@ucsc.edu)
